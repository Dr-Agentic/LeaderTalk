--- conflicted
+++ resolved
@@ -38,14 +38,12 @@
 
 app-example
 
-<<<<<<< HEAD
 # Project documentation
 summary.md
 journal.md
-=======
+
 # Project config files
 .config
 .git
 .kiro
-.*
->>>>>>> 065607a2
+.*